/*
 *
 * k6 - a next-generation load testing tool
 * Copyright (C) 2016 Load Impact
 *
 * This program is free software: you can redistribute it and/or modify
 * it under the terms of the GNU Affero General Public License as
 * published by the Free Software Foundation, either version 3 of the
 * License, or (at your option) any later version.
 *
 * This program is distributed in the hope that it will be useful,
 * but WITHOUT ANY WARRANTY; without even the implied warranty of
 * MERCHANTABILITY or FITNESS FOR A PARTICULAR PURPOSE.  See the
 * GNU Affero General Public License for more details.
 *
 * You should have received a copy of the GNU Affero General Public License
 * along with this program.  If not, see <http://www.gnu.org/licenses/>.
 *
 */

package core

import (
	"context"
	"fmt"
	"net/url"
	"runtime"
	"testing"
	"time"

	"github.com/stretchr/testify/assert"
	"github.com/stretchr/testify/require"

	"github.com/loadimpact/k6/core/local"
	"github.com/loadimpact/k6/js"
	"github.com/loadimpact/k6/lib"
	"github.com/loadimpact/k6/lib/executor"
	"github.com/loadimpact/k6/lib/metrics"
	"github.com/loadimpact/k6/lib/testutils"
	"github.com/loadimpact/k6/lib/testutils/httpmultibin"
	"github.com/loadimpact/k6/lib/types"
	"github.com/loadimpact/k6/loader"
	"github.com/loadimpact/k6/stats"
	"github.com/loadimpact/k6/stats/dummy"
	"github.com/sirupsen/logrus"
	null "gopkg.in/guregu/null.v3"
)

const isWindows = runtime.GOOS == "windows"

// Wrapper around NewEngine that applies a logger and manages the options.
func newTestEngine(t *testing.T, ctx context.Context, runner lib.Runner, opts lib.Options) *Engine { //nolint: golint
	if runner == nil {
		runner = &lib.MiniRunner{}
	}
	if ctx == nil {
		ctx = context.Background()
	}

	newOpts, err := executor.DeriveExecutionFromShortcuts(lib.Options{
		MetricSamplesBufferSize: null.NewInt(200, false),
	}.Apply(runner.GetOptions()).Apply(opts))
	require.NoError(t, err)
	require.Empty(t, newOpts.Validate())

	require.NoError(t, runner.SetOptions(newOpts))

	logger := logrus.New()
	logger.SetOutput(testutils.NewTestOutput(t))

	execScheduler, err := local.NewExecutionScheduler(runner, logger)
	require.NoError(t, err)

	engine, err := NewEngine(execScheduler, opts, logger)
	require.NoError(t, err)

	require.NoError(t, engine.Init(ctx))

	return engine
}

func TestNewEngine(t *testing.T) {
	newTestEngine(t, nil, nil, lib.Options{})
}

func TestEngineRun(t *testing.T) {
	logrus.SetLevel(logrus.DebugLevel)
	t.Run("exits with context", func(t *testing.T) {
		duration := 100 * time.Millisecond
		e := newTestEngine(t, nil, nil, lib.Options{})

		ctx, cancel := context.WithTimeout(context.Background(), duration)
		defer cancel()
		startTime := time.Now()
		assert.NoError(t, e.Run(ctx))
		assert.WithinDuration(t, startTime.Add(duration), time.Now(), 100*time.Millisecond)
	})
	t.Run("exits with executor", func(t *testing.T) {
		e := newTestEngine(t, nil, nil, lib.Options{
			VUs:        null.IntFrom(10),
			Iterations: null.IntFrom(100),
		})
		assert.NoError(t, e.Run(context.Background()))
		assert.Equal(t, uint64(100), e.ExecutionScheduler.GetState().GetFullIterationCount())
	})
	// Make sure samples are discarded after context close (using "cutoff" timestamp in local.go)
	t.Run("collects samples", func(t *testing.T) {
		testMetric := stats.New("test_metric", stats.Trend)

		signalChan := make(chan interface{})

		runner := &lib.MiniRunner{Fn: func(ctx context.Context, out chan<- stats.SampleContainer) error {
			stats.PushIfNotCancelled(ctx, out, stats.Sample{Metric: testMetric, Time: time.Now(), Value: 1})
			close(signalChan)
			<-ctx.Done()
			stats.PushIfNotCancelled(ctx, out, stats.Sample{Metric: testMetric, Time: time.Now(), Value: 1})
			return nil
		}}

		ctx, cancel := context.WithCancel(context.Background())
		e := newTestEngine(t, ctx, runner, lib.Options{
			VUs:        null.IntFrom(1),
			Iterations: null.IntFrom(1),
		})

		c := &dummy.Collector{}
		e.Collectors = []lib.Collector{c}

		errC := make(chan error)
		go func() { errC <- e.Run(ctx) }()
		<-signalChan
		cancel()
		assert.NoError(t, <-errC)

		found := 0
		for _, s := range c.Samples {
			if s.Metric != testMetric {
				continue
			}
			found++
			assert.Equal(t, 1.0, s.Value, "wrong value")
		}
		assert.Equal(t, 1, found, "wrong number of samples")
	})
}

func TestEngineAtTime(t *testing.T) {
	e := newTestEngine(t, nil, nil, lib.Options{
		VUs:      null.IntFrom(2),
		Duration: types.NullDurationFrom(20 * time.Second),
	})

	ctx, cancel := context.WithTimeout(context.Background(), 50*time.Millisecond)
	defer cancel()
	assert.NoError(t, e.Run(ctx))
}

func TestEngineCollector(t *testing.T) {
	testMetric := stats.New("test_metric", stats.Trend)

	runner := &lib.MiniRunner{Fn: func(ctx context.Context, out chan<- stats.SampleContainer) error {
		out <- stats.Sample{Metric: testMetric}
		return nil
	}}

	e := newTestEngine(t, nil, runner, lib.Options{VUs: null.IntFrom(1), Iterations: null.IntFrom(1)})

	c := &dummy.Collector{}
	e.Collectors = []lib.Collector{c}

	assert.NoError(t, e.Run(context.Background()))

	cSamples := []stats.Sample{}
	for _, sample := range c.Samples {
		if sample.Metric == testMetric {
			cSamples = append(cSamples, sample)
		}
	}
	metric := e.Metrics["test_metric"]
	if assert.NotNil(t, metric) {
		sink := metric.Sink.(*stats.TrendSink)
		if assert.NotNil(t, sink) {
			numCollectorSamples := len(cSamples)
			numEngineSamples := len(sink.Values)
			assert.Equal(t, numEngineSamples, numCollectorSamples)
		}
	}
}

func TestEngine_processSamples(t *testing.T) {
	metric := stats.New("my_metric", stats.Gauge)

	t.Run("metric", func(t *testing.T) {
		e := newTestEngine(t, nil, nil, lib.Options{})

		e.processSamples(
			[]stats.SampleContainer{stats.Sample{Metric: metric, Value: 1.25, Tags: stats.IntoSampleTags(&map[string]string{"a": "1"})}},
		)

		assert.IsType(t, &stats.GaugeSink{}, e.Metrics["my_metric"].Sink)
	})
	t.Run("submetric", func(t *testing.T) {
		ths, err := stats.NewThresholds([]string{`1+1==2`})
		assert.NoError(t, err)

		e := newTestEngine(t, nil, nil, lib.Options{
			Thresholds: map[string]stats.Thresholds{
				"my_metric{a:1}": ths,
			},
		})

		sms := e.submetrics["my_metric"]
		assert.Len(t, sms, 1)
		assert.Equal(t, "my_metric{a:1}", sms[0].Name)
		assert.EqualValues(t, map[string]string{"a": "1"}, sms[0].Tags.CloneTags())

		e.processSamples(
			[]stats.SampleContainer{stats.Sample{Metric: metric, Value: 1.25, Tags: stats.IntoSampleTags(&map[string]string{"a": "1", "b": "2"})}},
		)

		assert.IsType(t, &stats.GaugeSink{}, e.Metrics["my_metric"].Sink)
		assert.IsType(t, &stats.GaugeSink{}, e.Metrics["my_metric{a:1}"].Sink)
	})
}

func TestEngine_runThresholds(t *testing.T) {
	metric := stats.New("my_metric", stats.Gauge)
	thresholds := make(map[string]stats.Thresholds, 1)

	ths, err := stats.NewThresholds([]string{"1+1==3"})
	assert.NoError(t, err)

	t.Run("aborted", func(t *testing.T) {
		ths.Thresholds[0].AbortOnFail = true
		thresholds[metric.Name] = ths
		e := newTestEngine(t, nil, nil, lib.Options{Thresholds: thresholds})

		e.processSamples(
			[]stats.SampleContainer{stats.Sample{Metric: metric, Value: 1.25, Tags: stats.IntoSampleTags(&map[string]string{"a": "1"})}},
		)

		ctx, cancel := context.WithCancel(context.Background())
		aborted := false

		cancelFunc := func() {
			cancel()
			aborted = true
		}

		e.runThresholds(ctx, cancelFunc)

		assert.True(t, aborted)
	})

	t.Run("canceled", func(t *testing.T) {
		ths.Abort = false
		thresholds[metric.Name] = ths
		e := newTestEngine(t, nil, nil, lib.Options{Thresholds: thresholds})

		e.processSamples(
			[]stats.SampleContainer{stats.Sample{Metric: metric, Value: 1.25, Tags: stats.IntoSampleTags(&map[string]string{"a": "1"})}},
		)

		ctx, cancel := context.WithCancel(context.Background())
		cancel()

		done := make(chan struct{})
		go func() {
			defer close(done)
			e.runThresholds(ctx, cancel)
		}()

		select {
		case <-done:
			return
		case <-time.After(1 * time.Second):
			assert.Fail(t, "Test should have completed within a second")
		}
	})
}

func TestEngine_processThresholds(t *testing.T) {
	metric := stats.New("my_metric", stats.Gauge)

	testdata := map[string]struct {
		pass  bool
		ths   map[string][]string
		abort bool
	}{
		"passing":  {true, map[string][]string{"my_metric": {"1+1==2"}}, false},
		"failing":  {false, map[string][]string{"my_metric": {"1+1==3"}}, false},
		"aborting": {false, map[string][]string{"my_metric": {"1+1==3"}}, true},

		"submetric,match,passing":   {true, map[string][]string{"my_metric{a:1}": {"1+1==2"}}, false},
		"submetric,match,failing":   {false, map[string][]string{"my_metric{a:1}": {"1+1==3"}}, false},
		"submetric,nomatch,passing": {true, map[string][]string{"my_metric{a:2}": {"1+1==2"}}, false},
		"submetric,nomatch,failing": {true, map[string][]string{"my_metric{a:2}": {"1+1==3"}}, false},
	}

	for name, data := range testdata {
		t.Run(name, func(t *testing.T) {
			thresholds := make(map[string]stats.Thresholds, len(data.ths))
			for m, srcs := range data.ths {
				ths, err := stats.NewThresholds(srcs)
				assert.NoError(t, err)
				ths.Thresholds[0].AbortOnFail = data.abort
				thresholds[m] = ths
			}

			e := newTestEngine(t, nil, nil, lib.Options{Thresholds: thresholds})

			e.processSamples(
				[]stats.SampleContainer{stats.Sample{Metric: metric, Value: 1.25, Tags: stats.IntoSampleTags(&map[string]string{"a": "1"})}},
			)

			abortCalled := false

			abortFunc := func() {
				abortCalled = true
			}

			e.processThresholds(abortFunc)

			assert.Equal(t, data.pass, !e.IsTainted())
			if data.abort {
				assert.True(t, abortCalled)
			}
		})
	}
}

func getMetricSum(collector *dummy.Collector, name string) (result float64) {
	for _, sc := range collector.SampleContainers {
		for _, s := range sc.GetSamples() {
			if s.Metric.Name == name {
				result += s.Value
			}
		}
	}
	return
}
func getMetricCount(collector *dummy.Collector, name string) (result uint) {
	for _, sc := range collector.SampleContainers {
		for _, s := range sc.GetSamples() {
			if s.Metric.Name == name {
				result++
			}
		}
	}
	return
}

const expectedHeaderMaxLength = 500

// FIXME: This test is too brittle, consider simplifying.
func TestSentReceivedMetrics(t *testing.T) {
	t.Parallel()
	tb := httpmultibin.NewHTTPMultiBin(t)
	defer tb.Cleanup()
	tr := tb.Replacer.Replace

	type testScript struct {
		Code                 string
		NumRequests          int64
		ExpectedDataSent     int64
		ExpectedDataReceived int64
	}
	testScripts := []testScript{
		{tr(`import http from "k6/http";
			export default function() {
				http.get("HTTPBIN_URL/bytes/15000");
			}`), 1, 0, 15000},
		{tr(`import http from "k6/http";
			export default function() {
				http.get("HTTPBIN_URL/bytes/5000");
				http.get("HTTPSBIN_URL/bytes/5000");
				http.batch(["HTTPBIN_URL/bytes/10000", "HTTPBIN_URL/bytes/20000", "HTTPSBIN_URL/bytes/10000"]);
			}`), 5, 0, 50000},
		{tr(`import http from "k6/http";
			let data = "0123456789".repeat(100);
			export default function() {
				http.post("HTTPBIN_URL/ip", {
					file: http.file(data, "test.txt")
				});
			}`), 1, 1000, 100},
		// NOTE(imiric): This needs to keep testing against /ws-echo-invalid because
		// this test is highly sensitive to metric data, and slightly differing
		// WS server implementations might introduce flakiness.
		// See https://github.com/loadimpact/k6/pull/1149
		{tr(`import ws from "k6/ws";
			let data = "0123456789".repeat(100);
			export default function() {
				ws.connect("WSBIN_URL/ws-echo-invalid", null, function (socket) {
					socket.on('open', function open() {
						socket.send(data);
					});
					socket.on('message', function (message) {
						socket.close();
					});
				});
			}`), 2, 1000, 1000},
	}

	type testCase struct{ Iterations, VUs int64 }
	testCases := []testCase{
		{1, 1}, {2, 2}, {2, 1}, {5, 2}, {25, 2}, {50, 5},
	}

	runTest := func(t *testing.T, ts testScript, tc testCase, noConnReuse bool) (float64, float64) {
		r, err := js.New(
			&loader.SourceData{URL: &url.URL{Path: "/script.js"}, Data: []byte(ts.Code)},
			nil,
			lib.RuntimeOptions{},
		)
		require.NoError(t, err)

		ctx, cancel := context.WithCancel(context.Background())
		defer cancel()
		engine := newTestEngine(t, ctx, r, lib.Options{
			Iterations:            null.IntFrom(tc.Iterations),
			VUs:                   null.IntFrom(tc.VUs),
			Hosts:                 tb.Dialer.Hosts,
			InsecureSkipTLSVerify: null.BoolFrom(true),
			NoVUConnectionReuse:   null.BoolFrom(noConnReuse),
<<<<<<< HEAD
		})
=======
			Batch:                 null.IntFrom(20),
		}

		r.SetOptions(options)
		engine, err := NewEngine(local.New(r), options)
		require.NoError(t, err)
>>>>>>> 7b6b2a68

		collector := &dummy.Collector{}
		engine.Collectors = []lib.Collector{collector}

		errC := make(chan error)
		go func() { errC <- engine.Run(ctx) }()

		select {
		case <-time.After(10 * time.Second):
			t.Fatal("Test timed out")
		case err := <-errC:
			require.NoError(t, err)
		}

		checkData := func(name string, expected int64) float64 {
			data := getMetricSum(collector, name)
			expectedDataMin := float64(expected * tc.Iterations)
			expectedDataMax := float64((expected + ts.NumRequests*expectedHeaderMaxLength) * tc.Iterations)

			if data < expectedDataMin || data > expectedDataMax {
				t.Errorf(
					"The %s sum should be in the interval [%f, %f] but was %f",
					name, expectedDataMin, expectedDataMax, data,
				)
			}
			return data
		}

		return checkData(metrics.DataSent.Name, ts.ExpectedDataSent),
			checkData(metrics.DataReceived.Name, ts.ExpectedDataReceived)
	}

	getTestCase := func(t *testing.T, ts testScript, tc testCase) func(t *testing.T) {
		return func(t *testing.T) {
			t.Parallel()
			noReuseSent, noReuseReceived := runTest(t, ts, tc, true)
			reuseSent, reuseReceived := runTest(t, ts, tc, false)

			if noReuseSent < reuseSent {
				t.Errorf("reuseSent=%f is greater than noReuseSent=%f", reuseSent, noReuseSent)
			}
			if noReuseReceived < reuseReceived {
				t.Errorf("reuseReceived=%f is greater than noReuseReceived=%f", reuseReceived, noReuseReceived)
			}
		}
	}

	// This Run will not return until the parallel subtests complete.
	t.Run("group", func(t *testing.T) {
		for tsNum, ts := range testScripts {
			for tcNum, tc := range testCases {
				t.Run(
					fmt.Sprintf("SentReceivedMetrics_script[%d]_case[%d](%d,%d)", tsNum, tcNum, tc.Iterations, tc.VUs),
					getTestCase(t, ts, tc),
				)
			}
		}
	})
}

func TestRunTags(t *testing.T) {
	t.Parallel()
	tb := httpmultibin.NewHTTPMultiBin(t)
	defer tb.Cleanup()

	runTagsMap := map[string]string{"foo": "bar", "test": "mest", "over": "written"}
	runTags := stats.NewSampleTags(runTagsMap)

	script := []byte(tb.Replacer.Replace(`
		import http from "k6/http";
		import ws from "k6/ws";
		import { Counter } from "k6/metrics";
		import { group, check, fail } from "k6";

		let customTags =  { "over": "the rainbow" };
		let params = { "tags": customTags};
		let statusCheck = { "status is 200": (r) => r.status === 200 }

		let myCounter = new Counter("mycounter");

		export default function() {

			group("http", function() {
				check(http.get("HTTPSBIN_URL", params), statusCheck, customTags);
				check(http.get("HTTPBIN_URL/status/418", params), statusCheck, customTags);
			})

			group("websockets", function() {
				var response = ws.connect("WSBIN_URL/ws-echo", params, function (socket) {
					socket.on('open', function open() {
						console.log('ws open and say hello');
						socket.send("hello");
					});

					socket.on('message', function (message) {
						console.log('ws got message ' + message);
						if (message != "hello") {
							fail("Expected to receive 'hello' but got '" + message + "' instead !");
						}
						console.log('ws closing socket...');
						socket.close();
					});

					socket.on('close', function () {
						console.log('ws close');
					});

					socket.on('error', function (e) {
						console.log('ws error: ' + e.error());
					});
				});
				console.log('connect returned');
				check(response, { "status is 101": (r) => r && r.status === 101 }, customTags);
			})

			myCounter.add(1, customTags);
		}
	`))

	r, err := js.New(
		&loader.SourceData{URL: &url.URL{Path: "/script.js"}, Data: script},
		nil,
		lib.RuntimeOptions{},
	)
	require.NoError(t, err)

	ctx, cancel := context.WithCancel(context.Background())
	defer cancel()

	engine := newTestEngine(t, ctx, r, lib.Options{
		Iterations:            null.IntFrom(3),
		VUs:                   null.IntFrom(2),
		Hosts:                 tb.Dialer.Hosts,
		RunTags:               runTags,
		SystemTags:            &stats.DefaultSystemTagSet,
		InsecureSkipTLSVerify: null.BoolFrom(true),
	})

	collector := &dummy.Collector{}
	engine.Collectors = []lib.Collector{collector}

	errC := make(chan error)
	go func() { errC <- engine.Run(ctx) }()

	select {
	case <-time.After(10 * time.Second):
		t.Fatal("Test timed out")
	case err := <-errC:
		require.NoError(t, err)
	}

	systemMetrics := []*stats.Metric{
		metrics.VUs, metrics.VUsMax, metrics.Iterations, metrics.IterationDuration,
		metrics.GroupDuration, metrics.DataSent, metrics.DataReceived,
	}

	getExpectedOverVal := func(metricName string) string {
		for _, sysMetric := range systemMetrics {
			if sysMetric.Name == metricName {
				return runTagsMap["over"]
			}
		}
		return "the rainbow"
	}

	for _, s := range collector.Samples {
		for key, expVal := range runTagsMap {
			val, ok := s.Tags.Get(key)

			if key == "over" {
				expVal = getExpectedOverVal(s.Metric.Name)
			}

			assert.True(t, ok)
			assert.Equalf(t, expVal, val, "Wrong tag value in sample for metric %#v", s.Metric)
		}
	}
}

func TestSetupTeardownThresholds(t *testing.T) {
	t.Parallel()
	tb := httpmultibin.NewHTTPMultiBin(t)
	defer tb.Cleanup()

	script := []byte(tb.Replacer.Replace(`
		import http from "k6/http";
		import { check } from "k6";
		import { Counter } from "k6/metrics";

		let statusCheck = { "status is 200": (r) => r.status === 200 }
		let myCounter = new Counter("setup_teardown");

		export let options = {
			iterations: 5,
			thresholds: {
				"setup_teardown": ["count == 2"],
				"iterations": ["count == 5"],
				"http_reqs": ["count == 7"],
			},
		};

		export function setup() {
			check(http.get("HTTPBIN_IP_URL"), statusCheck) && myCounter.add(1);
		};

		export default function () {
			check(http.get("HTTPBIN_IP_URL"), statusCheck);
		};

		export function teardown() {
			check(http.get("HTTPBIN_IP_URL"), statusCheck) && myCounter.add(1);
		};
	`))

	runner, err := js.New(
		&loader.SourceData{URL: &url.URL{Path: "/script.js"}, Data: script},
		nil,
		lib.RuntimeOptions{},
	)
	require.NoError(t, err)

	ctx, cancel := context.WithCancel(context.Background())
	defer cancel()
	engine := newTestEngine(t, ctx, runner, lib.Options{
		SystemTags:      &stats.DefaultSystemTagSet,
		SetupTimeout:    types.NullDurationFrom(3 * time.Second),
		TeardownTimeout: types.NullDurationFrom(3 * time.Second),
		VUs:             null.IntFrom(3),
	})

	errC := make(chan error)
	go func() { errC <- engine.Run(ctx) }()

	select {
	case <-time.After(10 * time.Second):
		t.Fatal("Test timed out")
	case err := <-errC:
		require.NoError(t, err)
		require.False(t, engine.IsTainted())
	}
}

func TestEmittedMetricsWhenScalingDown(t *testing.T) {
	t.Parallel()
	tb := httpmultibin.NewHTTPMultiBin(t)
	defer tb.Cleanup()

	script := []byte(tb.Replacer.Replace(`
		import http from "k6/http";
		import { sleep } from "k6";

		export let options = {
			systemTags: ["iter", "vu", "url"],
			execution: {
				we_need_hard_stop_and_ramp_down: {
					type: "variable-looping-vus",
					// Start with 2 VUs for 4 seconds and then quickly scale down to 1 for the next 4s and then quit
					startVUs: 2,
					stages: [
						{ duration: "4s", target: 2 },
						{ duration: "0s", target: 1 },
						{ duration: "4s", target: 1 },
					],
					gracefulStop: "0s",
					gracefulRampDown: "0s",
				},
			},
		};

		export default function () {
			console.log("VU " + __VU + " starting iteration #" + __ITER);
			http.get("HTTPBIN_IP_URL/bytes/15000");
			sleep(3.1);
			http.get("HTTPBIN_IP_URL/bytes/15000");
			console.log("VU " + __VU + " ending iteration #" + __ITER);
		};
	`))

	runner, err := js.New(
		&loader.SourceData{URL: &url.URL{Path: "/script.js"}, Data: script},
		nil,
		lib.RuntimeOptions{},
	)
	require.NoError(t, err)

	ctx, cancel := context.WithCancel(context.Background())
	defer cancel()
	engine := newTestEngine(t, ctx, runner, lib.Options{})

	collector := &dummy.Collector{}
	engine.Collectors = []lib.Collector{collector}

	errC := make(chan error)
	go func() { errC <- engine.Run(ctx) }()

	select {
	case <-time.After(10 * time.Second):
		t.Fatal("Test timed out")
	case err := <-errC:
		require.NoError(t, err)
		require.False(t, engine.IsTainted())
	}

	// The 3.1 sleep in the default function would cause the first VU to complete 2 full iterations
	// and stat executing its third one, while the second VU will only fully complete 1 iteration
	// and will be canceled in the middle of its second one.
	assert.Equal(t, 3.0, getMetricSum(collector, metrics.Iterations.Name))

	// That means that we expect to see 8 HTTP requests in total, 3*2=6 from the complete iterations
	// and one each from the two iterations that would be canceled in the middle of their execution
	assert.Equal(t, 8.0, getMetricSum(collector, metrics.HTTPReqs.Name))

	// And we expect to see the data_received for all 8 of those requests. Previously, the data for
	// the 8th request (the 3rd one in the first VU before the test ends) was cut off by the engine
	// because it was emitted after the test officially ended. But that was mostly an unintended
	// consequence of the fact that those metrics were emitted only after an iteration ended when
	// it was interrupted.
	dataReceivedExpectedMin := 15000.0 * 8
	dataReceivedExpectedMax := (15000.0 + expectedHeaderMaxLength) * 8
	dataReceivedActual := getMetricSum(collector, metrics.DataReceived.Name)
	if dataReceivedActual < dataReceivedExpectedMin || dataReceivedActual > dataReceivedExpectedMax {
		t.Errorf(
			"The data_received sum should be in the interval [%f, %f] but was %f",
			dataReceivedExpectedMin, dataReceivedExpectedMax, dataReceivedActual,
		)
	}

	// Also, the interrupted iterations shouldn't affect the average iteration_duration in any way, only
	// complete iterations should be taken into account
	durationCount := float64(getMetricCount(collector, metrics.IterationDuration.Name))
	assert.Equal(t, 3.0, durationCount)
	durationSum := getMetricSum(collector, metrics.IterationDuration.Name)
	assert.InDelta(t, 3.35, durationSum/(1000*durationCount), 0.25)
}

func TestMetricsEmission(t *testing.T) {
	if !isWindows {
		t.Parallel()
	}

	testCases := []struct {
		method             string
		minIterDuration    string
		defaultBody        string
		expCount, expIters float64
	}{
		// Since emission of Iterations happens before the minIterationDuration
		// sleep is done, we expect to receive metrics for all executions of
		// the `default` function, despite of the lower overall duration setting.
		{"minIterationDuration", `"300ms"`, "testCounter.add(1);", 16.0, 16.0},
		// With the manual sleep method and no minIterationDuration, the last
		// `default` execution will be cutoff by the duration setting, so only
		// 3 sets of metrics are expected.
		{"sleepBeforeCounterAdd", "null", "sleep(0.3); testCounter.add(1); ", 12.0, 12.0},
		// The counter should be sent, but the last iteration will be incomplete
		{"sleepAfterCounterAdd", "null", "testCounter.add(1); sleep(0.3); ", 16.0, 12.0},
	}

	for _, tc := range testCases {
		tc := tc
		t.Run(tc.method, func(t *testing.T) {
			if !isWindows {
				t.Parallel()
			}
			runner, err := js.New(
				&loader.SourceData{URL: &url.URL{Path: "/script.js"}, Data: []byte(fmt.Sprintf(`
				import { sleep } from "k6";
				import { Counter } from "k6/metrics";

				let testCounter = new Counter("testcounter");

				export let options = {
					execution: {
						we_need_hard_stop: {
							type: "constant-looping-vus",
							vus: 4,
							duration: "1s",
							gracefulStop: "0s",
						},
					},
					minIterationDuration: %s,
				};

				export default function() {
					%s
				}
				`, tc.minIterDuration, tc.defaultBody))},
				nil,
				lib.RuntimeOptions{},
			)
			require.NoError(t, err)

			ctx, cancel := context.WithCancel(context.Background())
			defer cancel()

			engine := newTestEngine(t, ctx, runner, runner.GetOptions())

			collector := &dummy.Collector{}
			engine.Collectors = []lib.Collector{collector}

			errC := make(chan error)
			go func() { errC <- engine.Run(ctx) }()

			select {
			case <-time.After(10 * time.Second):
				t.Fatal("Test timed out")
			case err := <-errC:
				require.NoError(t, err)
				require.False(t, engine.IsTainted())
			}

			assert.Equal(t, tc.expIters, getMetricSum(collector, metrics.Iterations.Name))
			assert.Equal(t, tc.expCount, getMetricSum(collector, "testcounter"))
		})
	}
}

//nolint: funlen
func TestMinIterationDurationInSetupTeardownStage(t *testing.T) {
	t.Parallel()
	setupScript := `
		import { sleep } from "k6";

		export function setup() {
			sleep(1);
		}

		export let options = {
			minIterationDuration: "2s",
			execution: {
				we_need_hard_stop: {
					type: "constant-looping-vus",
					vus: 2,
					duration: "1.9s",
					gracefulStop: "0s",
				},
			},
			setupTimeout: "2s",
		};

		export default function () {
		};`
	teardownScript := `
		import { sleep } from "k6";

		export let options = {
			minIterationDuration: "2s",
			execution: {
				we_need_hard_stop: {
					type: "constant-looping-vus",
					vus: 2,
					duration: "1.9s",
					gracefulStop: "0s",
				},
			},
			teardownTimeout: "2s",
		};

		export default function () {
		};

		export function teardown() {
			sleep(1);
		}
`
	tests := []struct {
		name, script string
	}{
		{"Test setup", setupScript},
		{"Test teardown", teardownScript},
	}
	for _, tc := range tests {
		tc := tc
		t.Run(tc.name, func(t *testing.T) {
			runner, err := js.New(
				&loader.SourceData{URL: &url.URL{Path: "/script.js"}, Data: []byte(tc.script)},
				nil,
				lib.RuntimeOptions{},
			)
			require.NoError(t, err)

			ctx, cancel := context.WithCancel(context.Background())
			defer cancel()

			engine := newTestEngine(t, ctx, runner, runner.GetOptions())

			errC := make(chan error)
			go func() { errC <- engine.Run(ctx) }()
			select {
			case <-time.After(10 * time.Second):
				t.Fatal("Test timed out")
			case err := <-errC:
				require.NoError(t, err)
				require.False(t, engine.IsTainted())
			}
		})
	}
}<|MERGE_RESOLUTION|>--- conflicted
+++ resolved
@@ -110,10 +110,10 @@
 		signalChan := make(chan interface{})
 
 		runner := &lib.MiniRunner{Fn: func(ctx context.Context, out chan<- stats.SampleContainer) error {
-			stats.PushIfNotCancelled(ctx, out, stats.Sample{Metric: testMetric, Time: time.Now(), Value: 1})
+			stats.PushIfNotDone(ctx, out, stats.Sample{Metric: testMetric, Time: time.Now(), Value: 1})
 			close(signalChan)
 			<-ctx.Done()
-			stats.PushIfNotCancelled(ctx, out, stats.Sample{Metric: testMetric, Time: time.Now(), Value: 1})
+			stats.PushIfNotDone(ctx, out, stats.Sample{Metric: testMetric, Time: time.Now(), Value: 1})
 			return nil
 		}}
 
@@ -422,16 +422,8 @@
 			Hosts:                 tb.Dialer.Hosts,
 			InsecureSkipTLSVerify: null.BoolFrom(true),
 			NoVUConnectionReuse:   null.BoolFrom(noConnReuse),
-<<<<<<< HEAD
+			Batch:                 null.IntFrom(20),
 		})
-=======
-			Batch:                 null.IntFrom(20),
-		}
-
-		r.SetOptions(options)
-		engine, err := NewEngine(local.New(r), options)
-		require.NoError(t, err)
->>>>>>> 7b6b2a68
 
 		collector := &dummy.Collector{}
 		engine.Collectors = []lib.Collector{collector}
