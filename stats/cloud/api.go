/*
 *
 * k6 - a next-generation load testing tool
 * Copyright (C) 2017 Load Impact
 *
 * This program is free software: you can redistribute it and/or modify
 * it under the terms of the GNU Affero General Public License as
 * published by the Free Software Foundation, either version 3 of the
 * License, or (at your option) any later version.
 *
 * This program is distributed in the hope that it will be useful,
 * but WITHOUT ANY WARRANTY; without even the implied warranty of
 * MERCHANTABILITY or FITNESS FOR A PARTICULAR PURPOSE.  See the
 * GNU Affero General Public License for more details.
 *
 * You should have received a copy of the GNU Affero General Public License
 * along with this program.  If not, see <http://www.gnu.org/licenses/>.
 *
 */

package cloud

import (
	"bytes"
	"fmt"
	"mime/multipart"
	"net/http"
	"time"

	"github.com/loadimpact/k6/lib"
	"github.com/loadimpact/k6/stats"
	"github.com/pkg/errors"
)

type Sample struct {
	Type   string     `json:"type"`
	Metric string     `json:"metric"`
	Data   SampleData `json:"data"`
}

type SampleData struct {
	Type  stats.MetricType  `json:"type"`
	Time  time.Time         `json:"time"`
	Value float64           `json:"value"`
	Tags  map[string]string `json:"tags,omitempty"`
}

type ThresholdResult map[string]map[string]bool

type TestRun struct {
	Name       string              `json:"name"`
	ProjectID  int                 `json:"project_id,omitempty"`
	Thresholds map[string][]string `json:"thresholds"`
	// Duration of test in seconds. -1 for unknown length, 0 for continuous running.
	Duration int64 `json:"duration"`
}

type CreateTestRunResponse struct {
	ReferenceID string `json:"reference_id"`
}

type LoginResponse struct {
	Token string `json:"token"`
}

func (c *Client) CreateTestRun(testRun *TestRun) (*CreateTestRunResponse, error) {
	url := fmt.Sprintf("%s/tests", c.baseURL)
	req, err := c.NewRequest("POST", url, testRun)
	if err != nil {
		return nil, err
	}

	ctrr := CreateTestRunResponse{}
	err = c.Do(req, &ctrr)
	if err != nil {
		return nil, err
	}

	if ctrr.ReferenceID == "" {
		return nil, errors.Errorf("Failed to get a reference ID")
	}

	return &ctrr, nil
}

func (c *Client) PushMetric(referenceID string, samples []*Sample) error {
	url := fmt.Sprintf("%s/metrics/%s", c.baseURL, referenceID)

	req, err := c.NewRequest("POST", url, samples)
	if err != nil {
		return err
	}

	return c.Do(req, nil)
}

func (c *Client) StartCloudTestRun(name string, arc *lib.Archive) (string, error) {
	requestUrl := fmt.Sprintf("%s/archive-upload", c.baseURL)

	var buf bytes.Buffer
	mp := multipart.NewWriter(&buf)

	if err := mp.WriteField("name", name); err != nil {
		return "", err
	}

	fw, err := mp.CreateFormFile("file", "archive.tar")
	if err != nil {
		return "", err
	}

	if err := arc.Write(fw); err != nil {
		return "", err
	}

	if err := mp.Close(); err != nil {
		return "", err
	}

	req, err := http.NewRequest("POST", requestUrl, &buf)
	if err != nil {
		return "", err
	}

	req.Header.Set("Content-Type", mp.FormDataContentType())

	ctrr := CreateTestRunResponse{}
	if err := c.Do(req, &ctrr); err != nil {
		return "", err
	}
	return ctrr.ReferenceID, nil
}

func (c *Client) TestFinished(referenceID string, thresholds ThresholdResult, tained bool) error {
	url := fmt.Sprintf("%s/tests/%s", c.baseURL, referenceID)

	status := 0

	if tained {
		status = 1
	}

	data := struct {
		Status     int             `json:"status"`
		Thresholds ThresholdResult `json:"thresholds"`
	}{
		status,
		thresholds,
	}

	req, err := c.NewRequest("POST", url, data)
	if err != nil {
		return err
	}

<<<<<<< HEAD
	return c.Do(req, nil)
}

func (c *Client) ValidateOptions(options lib.Options) error {
	url := fmt.Sprintf("%s/validate-options", c.baseURL)

	data := struct {
		Options lib.Options `json:"options"`
	}{
		options,
=======
	err = c.Do(req, nil)
	return err
}

func (c *Client) Login(email string, password string) (*LoginResponse, error) {
	url := fmt.Sprintf("%s/login", c.baseURL)

	data := struct {
		Email    string `json:"email"`
		Password string `json:"password"`
	}{
		email,
		password,
>>>>>>> f0b46cc0
	}

	req, err := c.NewRequest("POST", url, data)
	if err != nil {
<<<<<<< HEAD
		return err
	}

	return c.Do(req, nil)
=======
		return nil, err
	}

	lr := LoginResponse{}
	err = c.Do(req, &lr)
	if err != nil {
		return nil, err
	}

	return &lr, nil
>>>>>>> f0b46cc0
}<|MERGE_RESOLUTION|>--- conflicted
+++ resolved
@@ -153,7 +153,6 @@
 		return err
 	}
 
-<<<<<<< HEAD
 	return c.Do(req, nil)
 }
 
@@ -164,9 +163,14 @@
 		Options lib.Options `json:"options"`
 	}{
 		options,
-=======
-	err = c.Do(req, nil)
-	return err
+	}
+
+	req, err := c.NewRequest("POST", url, data)
+	if err != nil {
+		return err
+	}
+
+	return c.Do(req, nil)
 }
 
 func (c *Client) Login(email string, password string) (*LoginResponse, error) {
@@ -178,17 +182,10 @@
 	}{
 		email,
 		password,
->>>>>>> f0b46cc0
 	}
 
 	req, err := c.NewRequest("POST", url, data)
 	if err != nil {
-<<<<<<< HEAD
-		return err
-	}
-
-	return c.Do(req, nil)
-=======
 		return nil, err
 	}
 
@@ -199,5 +196,4 @@
 	}
 
 	return &lr, nil
->>>>>>> f0b46cc0
 }