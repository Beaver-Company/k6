TODO: Intro

## New Features!
* New JS API to set seed for PRNG. Now, you are able to set a seed to get reproducible (pseudo-)random numbers. (#677)

```js
import {randomSeed} from "k6";

randomSeed(123456789);
let rnd = Math.random();
console.log(rnd)
```

* New option `--no-vu-connection-reuse` that let's users close the connections between iterations of a VU. (#676)

### Category: Title (#533)

Description of feature.

**Docs**: [Title](http://k6.readme.io/docs/TODO)


## UX

* New option to reset cloud token (#672)


## Internals

### Real-time metrics (#678)

Previously most metrics were emitted only when a script iteration ended. With these changes, metrics would be continuously pushed in real-time, even in the middle of a script iteration. This should slightly decrease memory usage and help a lot with the aggregation efficiency of the cloud collector.


## Bugs fixed!

<<<<<<< HEAD
* Metrics emitted by `setup()` and `teardown()` are not discarded anymore. They are emitted and have the implicit root `group` tag values of `setup` and `teardown` respectively (#678)
=======
* Category: description of bug. (#PR)

## Breaking Changes
* The `--no-connection-reuse` option has been re-purposed and now disables keep-alive connections globally. The newly added `--no-vu-connection-reuse` option does what was previously done by `--no-connection-reuse` - it closes any open connections between iterations of a VU, but allows for reusing them inside of a single iteration. (#676)
>>>>>>> f85389f4
<|MERGE_RESOLUTION|>--- conflicted
+++ resolved
@@ -34,11 +34,8 @@
 
 ## Bugs fixed!
 
-<<<<<<< HEAD
 * Metrics emitted by `setup()` and `teardown()` are not discarded anymore. They are emitted and have the implicit root `group` tag values of `setup` and `teardown` respectively (#678)
-=======
-* Category: description of bug. (#PR)
+
 
 ## Breaking Changes
-* The `--no-connection-reuse` option has been re-purposed and now disables keep-alive connections globally. The newly added `--no-vu-connection-reuse` option does what was previously done by `--no-connection-reuse` - it closes any open connections between iterations of a VU, but allows for reusing them inside of a single iteration. (#676)
->>>>>>> f85389f4
+* The `--no-connection-reuse` option has been re-purposed and now disables keep-alive connections globally. The newly added `--no-vu-connection-reuse` option does what was previously done by `--no-connection-reuse` - it closes any open connections between iterations of a VU, but allows for reusing them inside of a single iteration. (#676)